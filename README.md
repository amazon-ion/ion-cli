# `ion-cli`

[![Crate](https://img.shields.io/crates/v/ion-cli.svg)](https://crates.io/crates/ion-cli)
[![License](https://img.shields.io/hexpm/l/plug.svg)](https://github.com/amazon-ion/ion-cli/blob/main/LICENSE)
[![CI Build](https://github.com/amazon-ion/ion-cli/workflows/CI%20Build/badge.svg)](https://github.com/amazon-ion/ion-cli/actions?query=workflow%3A%22CI+Build%22)

This repository is home to the `ion` command line tool, which provides subcommands
for working with [the Ion data format](https://amzn.github.io/ion-docs/docs/spec.html).

## Table of contents

* [Examples](#examples)
    * [Viewing the contents of an Ion file](#viewing-the-contents-of-an-ion-file)
    * [Converting between Ion formats](#converting-between-ion-formats)
    * [Converting between Ion and other formats with `to` and
      `from`](#converting-between-ion-and-other-formats-with-to-and-from)
    * [Analyzing binary Ion file encodings with `inspect`](#analyzing-binary-ion-file-encodings-with-inspect)
* [Installation](#installation)
    * [via `brew`](#via-brew)
    * [via `cargo`](#via-cargo)
    * [Installing experimental subcommand](#installing-experimental-subcommand)
* [Build Instructions](#build-instructions)
    * [From source](#from-source)
    * [Using Docker](#using-docker)

## Examples

These examples use the `.ion` file extension for text Ion and the `.10n` file
extension for binary Ion. This is simply a convention; the tool does not
evaluate the file extension.

Unless otherwise noted, these commands can accept any Ion format as input.

### Viewing the contents of an Ion file

The `ion cat` command reads the contents of the specified files (or `STDIN`) sequentially
and writes their content to `STDOUT` in the requested Ion format.

```shell
ion cat my_file.ion
```

You can use the `--format`/`-f` flag to specify the desired format. The supported formats are:

* `pretty` - Generously spaced, human-friendly text Ion. This is the default.
* `text` - Minimally spaced text Ion.
* `lines` - Text Ion that places each value on its own line.
* `binary`- Binary Ion

### Converting between Ion formats

Convert Ion text (or JSON) to Ion binary:

```shell
ion cat --format binary my_text_file.ion -o my_binary_file.ion 
```

Convert Ion binary to generously-spaced, human-friendly text:

```shell
ion cat --format pretty my_binary_file.ion -o my_text_file.ion 
```

Convert Ion binary to minimally-spaced, compact text:

```shell
ion cat --format text my_binary_file.ion -o my_text_file.ion 
```

### Converting between Ion and other formats with `to` and `from`

The `to` and `from` commands can convert Ion to and from other formats.
Currently, JSON is supported.

Convert Ion to JSON:

```shell
ion to -X json my_file.10n
```

Convert JSON to Ion:

```shell
ion from -X json my_file.json
```

### Ion Code generation

Code generation is supported with `generate` subcommand on the CLI.
For more information on how to use code generator,
see [Ion code generator user guide](https://github.com/amazon-ion/ion-cli/tree/main/src/bin/ion/commands/generate/README.md).

### Analyzing binary Ion file encodings with `inspect`

The `inspect` command can display the hex bytes of a binary Ion file alongside
the equivalent text Ion for easier analysis.

```shell
# Write some text Ion to a file
echo '{foo: null, bar: true, baz: [1, 2, 3]}' > my_file.ion

# Convert the text Ion to binary Ion
ion cat --format binary my_file.ion > my_file.10n

# Show the binary encoding alongside its equivalent text 
ion inspect my_file.10n
```

![example_inspect_output.png](images/example_inspect_output.png)

----
**The `--skip-bytes` flag**

To skip to a particular offset in the stream, you can use the `--skip-bytes` flag.

```shell
ion inspect --skip-bytes 30 my_file.10n
```

![img.png](images/example_inspect_skip_bytes.png)

Notice that the text column adds comments indicating where data has been skipped.
Also, if the requested index is nested inside one or more containers, the beginnings
of those containers (along with their lengths and offsets) will still be included
in the output.

-----
**The `--limit-bytes` flag**

You can limit the amount of data that `inspect` displays by using the `--limit-bytes`
flag:

```shell
ion inspect --skip-bytes 30 --limit-bytes 2 my_file.10n
```

![img.png](images/example_inspect_limit_bytes.png)

### Schema subcommands

All the subcommand to load or validate schema are under the `schema` subcommand.

To load a schema:

```bash
ion schema -X load --directory <DIRECTORY> --schema <SCHEMA_FILE> 
```

To validate an ion value against a schema type:

```bash
ion schema -X validate --directory <DIRECTORY> --schema <SCHEMA_FILE> --input <INPUT_FILE> --type <TYPE>
```

For more information on how to use the schema subcommands using CLI, run the following command:

```bash
ion schema help  
```

## Installation

### via `brew`

The easiest way to install the `ion-cli` is via [Homebrew](https://brew.sh/).

Once the `brew` command is available, run:

```bash
brew tap amazon-ion/ion-cli
brew install ion-cli
```

To install the (potentially unstable) latest changes from the tip of `main` rather than the latest release, use:
```bash
brew install ion-cli --HEAD
```

### via `cargo`

The `ion-cli` can also be installed by using Rust's package manager, `cargo`.
If you don't already have `cargo`, you can install it by visiting
[rustup.rs](https://rustup.rs/).

To install `ion-cli`, run the following command:

```shell
cargo install ion-cli
```

<<<<<<< HEAD
### Installing experimental subcommand

If you are looking into accessing HEAD implementation of `ion-cli`, run:

```bash
brew install ion-cli --HEAD
```

Then make sure that `~/.cargo/bin` is on your `$PATH`. You can confirm that it
has been installed successfully by running:

```shell
ion help
```

=======
>>>>>>> 3f25f22a
## Build instructions

### From source

1. Clone the repository:
   ```
   git clone https://github.com/amzn/ion-cli.git
   ```

2. Step into the newly created directory:
   ```
   cd ion-cli
   ```

3. Install Rust/Cargo [by visiting rustup.rs](https://rustup.rs/).

4. Build the `ion` tool:
   ```
   cargo install --path .
   ```
   This will put a copy of the `ion` executable in `~/.cargo/bin`.

5. Confirm that `~/.cargo/bin` is on your `$PATH`. `rustup` will probably take care of this for you.

6. Confirm that the executable is available by running:
   ```
   ion help
   ```

### Using Docker

1. Install Docker (see OS specific instructions on the [Docker website](https://docs.docker.com/get-docker/))
2. Clone the repository (recursive clone not necessary)
   ```
   git clone https://github.com/amzn/ion-cli.git
   ```
3. Step into the newly created directory
   ```
   cd ion-cli
   ```
4. Build and run the image
   ```
   # build the image
   docker build -t <IMAGE_NAME>:<TAG> .


   # run the CLI binary inside the Docker image
   docker run -it --rm [optional flags...] <IMAGE_NAME>:<TAG> ion <SUBCOMMAND>

   # examples:

   # build docker image with current release version
   docker build -t ion-cli:0.1.1 .

   # print the help message
   docker run -it --rm ion-cli:0.1.1 ion -V

   # mount current directory to /data volume and cat an ion file
   docker run -it --rm -v $PWD:/data ion-cli:0.1.1 ion cat /data/test.ion

   ```

## Security

See [CONTRIBUTING](CONTRIBUTING.md#security-issue-notifications) for more information.

## License

This project is licensed under the Apache-2.0 License.<|MERGE_RESOLUTION|>--- conflicted
+++ resolved
@@ -14,11 +14,11 @@
     * [Converting between Ion formats](#converting-between-ion-formats)
     * [Converting between Ion and other formats with `to` and
       `from`](#converting-between-ion-and-other-formats-with-to-and-from)
+    * [Ion code generation](#ion-code-generation)
     * [Analyzing binary Ion file encodings with `inspect`](#analyzing-binary-ion-file-encodings-with-inspect)
 * [Installation](#installation)
     * [via `brew`](#via-brew)
     * [via `cargo`](#via-cargo)
-    * [Installing experimental subcommand](#installing-experimental-subcommand)
 * [Build Instructions](#build-instructions)
     * [From source](#from-source)
     * [Using Docker](#using-docker)
@@ -188,24 +188,6 @@
 cargo install ion-cli
 ```
 
-<<<<<<< HEAD
-### Installing experimental subcommand
-
-If you are looking into accessing HEAD implementation of `ion-cli`, run:
-
-```bash
-brew install ion-cli --HEAD
-```
-
-Then make sure that `~/.cargo/bin` is on your `$PATH`. You can confirm that it
-has been installed successfully by running:
-
-```shell
-ion help
-```
-
-=======
->>>>>>> 3f25f22a
 ## Build instructions
 
 ### From source
